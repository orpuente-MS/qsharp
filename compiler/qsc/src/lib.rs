// Copyright (c) Microsoft Corporation.
// Licensed under the MIT License.

pub mod compile;
pub mod error;
pub mod incremental;
pub mod interpret;
pub mod location;
pub mod target;

pub use qsc_formatter::formatter;

pub use qsc_frontend::compile::{
    CompileUnit, PackageStore, RuntimeCapabilityFlags, SourceContents, SourceMap, SourceName,
};

pub mod resolve {
    pub use qsc_frontend::resolve::{Local, LocalKind, Locals, Res};
}

pub mod fir {
    pub use qsc_fir::{fir::*, *};
}

pub mod hir {
    pub use qsc_hir::{hir::*, *};
}

pub mod ast {
    pub use qsc_ast::{ast::*, *};
}

pub mod project {
    pub use qsc_project::{DirEntry, EntryType, FileSystem, Manifest, ManifestDescriptor};
}

pub use qsc_data_structures::{language_features::LanguageFeatures, span::Span};

pub use qsc_passes::{PackageType, PassContext};

pub mod line_column {
    pub use qsc_data_structures::line_column::{Encoding, Position, Range};
}

pub use qsc_eval::{
    backend::{Backend, SparseSim},
    state::{fmt_basis_state_label, fmt_complex, format_state_id, get_latex, get_phase},
};

pub mod linter {
    pub use qsc_linter::{run_lints, LintConfig, LintKind, LintLevel};
}

<<<<<<< HEAD
pub use qsc_doc_gen::{display, generate_docs};
=======
pub use qsc_doc_gen::{display, generate_docs};

pub mod circuit {
    pub use qsc_circuit::{operations::*, Circuit, Operation};
}
>>>>>>> 397307c6
<|MERGE_RESOLUTION|>--- conflicted
+++ resolved
@@ -51,12 +51,8 @@
     pub use qsc_linter::{run_lints, LintConfig, LintKind, LintLevel};
 }
 
-<<<<<<< HEAD
-pub use qsc_doc_gen::{display, generate_docs};
-=======
 pub use qsc_doc_gen::{display, generate_docs};
 
 pub mod circuit {
     pub use qsc_circuit::{operations::*, Circuit, Operation};
-}
->>>>>>> 397307c6
+}